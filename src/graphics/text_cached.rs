--- conflicted
+++ resolved
@@ -317,14 +317,9 @@
         let mut max_width = 0;
         let mut max_height = 0;
         {
-<<<<<<< HEAD
             let varied_section = self.generate_varied_section(Point2::new(0.0, 0.0), None);
-            let glyphed_section_texts = self.layout
-=======
-            let varied_section = self.generate_varied_section(context, Point2::new(0.0, 0.0), None);
             let glyphed_section_texts = self
                 .layout
->>>>>>> 7c41fa57
                 .calculate_glyphs(context.gfx_context.glyph_brush.fonts(), &varied_section);
             for glyphed_section_text in &glyphed_section_texts {
                 let &gfx_glyph::GlyphedSectionText(ref positioned_glyphs, ..) =
